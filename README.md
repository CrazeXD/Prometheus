# PROMETHEUS
PRObing Mass loss in Exoplanetary Transits with Hydrostatic, Evaporative and User-defined Scenarios.
PROMETHEUS is a radiative transfer tool to compute lightcurves and transmission spectra of an object
transiting its host star, typically an exoplanet. The code calculates the amount of absorption during
the transit for gaseous media in arbitrary geometry. PROMETHEUS supports various density profiles
beyond the canonical hydrostatic (barometric) law for dense atmospheres, such as the outgassed
cloud of an exomoon or a circumplanetary torus. For these tenuous exospheres, line absorption
by various atoms and ions is considered (with line lists from NIST).

## Installation
Note that this code is written in python 3.8.3. Compatibility testing has so far been very limited.
<<<<<<< HEAD
1. Create a folder (e.g. 'PrometheusProject') at your desired location which will hold the git subfolder containing the code,
as well as subfolders for txt files and figures created when performing a PROMETHEUS calculation.
2. Run ```git clone https://github.com/andreagebek/Prometheus.git``` in your terminal in your specified folder (in this case
'PrometheusProject'). This will create the 'Prometheus' git folder which contains the code.
3. Create the following subfolders in the 'PrometheusProject' folder: setupFiles, output, figures (```mkdir setupFiles output figures```).
4. Optional: If you want to include molecular line absorption (currently, only sulfur dioxide is supported), create an additional 
subfolder in the 'PrometheusProject' folder named molceularResources: ```mkdir molecularResources```. Download the sulfur dioxide line list
in TauRex format from the ExoMOL database under https://www.exomol.com/data/molecules/SO2/32S-16O2/ExoAmes/ and store it as an hdf5 file ('.h5') in the molecularResources folder. Note that molecular line absorption can only be modelled for scenarios which have allow a temperature and pressure description (like the hydrostatic scenario).
=======
1. Run ```git clone https://github.com/andreagebek/Prometheus.git``` in your terminal in a directory of your choice. This will
create the 'Prometheus' base folder.
2. Create the following subfolders in the Prometheus folder: setupFiles, output, figures (```mkdir setupFiles output figures```).

>>>>>>> c5b6936d

## Usage
1. Navigate to the git subfolder (here: '/Users/agebek/PrometheusProject/Prometheus') and start the setup program
by typing ```python main.py``` in your terminal in the git subfolder. This starts the Q&A session
in the terminal to setup a Prometheus calculation.
2. Answer all the questions in the Q&A session. Only answers within the specified intervals are
allowed. This Q&A session determines the density profiles of consideration (e.g. torus), 
the stellar and planetary parameters of the system (e.g. stellar radius), the abundances
of the absorbers in the system, and finally parameters related to the grids. Note that the
runtime of the code is mostly set by the choice of the 5-dimensional grid (wavelength, time,
three spatial dimensions).
3. During setup a name to store the parameter txt file has to be entered (e.g. 'testSimulation').
This file is located at '/Users/agebek/Proemtheus/setupFiles/testSimulation.txt'. To run a Prometheus
calculation, navigate to the git subfolder and type ```python main.py testSimulation``` in
the terminal. This will create the file '/Users/agebek/Prometheus/output/testSimulation_lightcurve.txt'
(and, depending on your setup, additional output files) which contains the resulting lightcurve of the calculation.
4. If you want to make use of the built-in plotting scripts, navigate to the plottingScripts subfolder
in the git subfolder (here: '/Users/agebek/Prometheus/git/plottingScripts'). Run the plotting script
of your choice, e.g. 'plotSpectra.py' to plot a transmission spectrum, by typing ```python plotSpectra.py testSimulation```
in the terminal.

## Adding atomic/ionic absorption lines
Adding more absorption lines of atoms and ions is relatively straightforward. The absorption cross sections are
based on data of the NIST line list.
1. Add the necessary information to the speciesInfoDict in the constants.py file.
2. Append the line list to the LineList.txt file in the Resources folder. The line list can be obtained from
the NIST database as shown in the figure. Carefully copy all the settings shown in this figure (except for 
the Spectrum field at the top where you can select the species).

![NIST example](docs/NISTexample.png?raw=true)<|MERGE_RESOLUTION|>--- conflicted
+++ resolved
@@ -9,21 +9,10 @@
 
 ## Installation
 Note that this code is written in python 3.8.3. Compatibility testing has so far been very limited.
-<<<<<<< HEAD
-1. Create a folder (e.g. 'PrometheusProject') at your desired location which will hold the git subfolder containing the code,
-as well as subfolders for txt files and figures created when performing a PROMETHEUS calculation.
-2. Run ```git clone https://github.com/andreagebek/Prometheus.git``` in your terminal in your specified folder (in this case
-'PrometheusProject'). This will create the 'Prometheus' git folder which contains the code.
-3. Create the following subfolders in the 'PrometheusProject' folder: setupFiles, output, figures (```mkdir setupFiles output figures```).
-4. Optional: If you want to include molecular line absorption (currently, only sulfur dioxide is supported), create an additional 
-subfolder in the 'PrometheusProject' folder named molceularResources: ```mkdir molecularResources```. Download the sulfur dioxide line list
-in TauRex format from the ExoMOL database under https://www.exomol.com/data/molecules/SO2/32S-16O2/ExoAmes/ and store it as an hdf5 file ('.h5') in the molecularResources folder. Note that molecular line absorption can only be modelled for scenarios which have allow a temperature and pressure description (like the hydrostatic scenario).
-=======
 1. Run ```git clone https://github.com/andreagebek/Prometheus.git``` in your terminal in a directory of your choice. This will
 create the 'Prometheus' base folder.
 2. Create the following subfolders in the Prometheus folder: setupFiles, output, figures (```mkdir setupFiles output figures```).
 
->>>>>>> c5b6936d
 
 ## Usage
 1. Navigate to the git subfolder (here: '/Users/agebek/PrometheusProject/Prometheus') and start the setup program
